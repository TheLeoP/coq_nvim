---
auto_start: False

clients:
  buffers:
    always_on_top: False
    enabled: True
    match_syms: False
    parent_scope: " ⇊"
    same_filetype: False
    short_name: "BUF"
    weight_adjust: 0

  lsp:
    always_on_top: null
    enabled: True
    resolve_timeout: 0.06
    short_name: "LSP"
    weight_adjust: 0.5

  paths:
    always_on_top: False
    enabled: True
    path_seps: []
    preview_lines: 6
    resolution:
      - cwd
      - file
    short_name: "PATH"
    weight_adjust: 0

  snippets:
    always_on_top: False
    enabled: True
    short_name: "SNIP"
    user_path: null
    warn:
      - missing
      - outdated
    weight_adjust: 0.1

  tabnine:
    always_on_top: False
    enabled: False
    short_name: "T9"
    weight_adjust: -0.1

  tags:
    always_on_top: False
    enabled: True
    parent_scope: " ⇊"
    path_sep: " ⇉ "
    short_name: "TAG"
    weight_adjust: 0.1

  third_party:
    always_on_top: null
    enabled: True
    short_name: "3P"
    weight_adjust: 0

  tmux:
    all_sessions: True
    always_on_top: False
    enabled: True
    match_syms: False
    parent_scope: " ⇊"
    path_sep: " ⇉ "
    short_name: "TMUX"
    weight_adjust: -0.1

  tree_sitter:
    always_on_top: False
    enabled: True
    path_sep: " ⇊"
    short_name: "TS"
    slow_threshold: 0.168
    weight_adjust: 0.1

completion:
  always: True
  replace_prefix_threshold: 3
  replace_suffix_threshold: 2
  skip_after: []
  smart: True

display:
  ghost_text:
    context:
      - " 〈 "
      - " 〉"
    enabled: True
    highlight_group: Comment

<<<<<<< HEAD
  pum:
    fast_close: True

    y_max_len: 16
    y_ratio: 0.3

    x_max_len: 66
    x_truncate_len: 12

    ellipsis: …
    kind_context:
      - " ["
      - "]"
    source_context:
      - "「"
      - "」"

  preview:
    enabled: true
    x_max_len: 88
    resolve_timeout: 0.09
    border: rounded
    positions:
      north: 1
      south: 2
      west: 3
      east: 4

  time_fmt: "%Y-%m-%d %H:%M"
  mark_highlight_group: Pmenu

=======
>>>>>>> bc551bdd
  icons:
    aliases:
      Conditional: Keyword
      Float: Number
      Include: Property
      Label: Keyword
      Member: Property
      Repeat: Keyword
      Structure: Struct
      Type: TypeParameter
    mappings:
      Boolean: ""
      Character: ""
      Class: ""
      Color: ""
      Constant: ""
      Constructor: ""
      Enum: ""
      EnumMember: ""
      Event: "ﳅ"
      Field: ""
      File: ""
      Folder: "ﱮ"
      Function: "ﬦ"
      Interface: ""
      Keyword: ""
      Method: ""
      Module: ""
      Number: ""
      Operator: "Ψ"
      Parameter: ""
      Property: "ﭬ"
      Reference: ""
      Snippet: ""
      String: ""
      Struct: "ﯟ"
      Text: ""
      TypeParameter: ""
      Unit: ""
      Value: ""
      Variable: "ﳛ"
    mode: long
    spacing: 1

  mark_highlight_group: Pmenu

  preview:
    border: rounded
    positions:
      east: 4
      north: 1
      south: 2
      west: 3
    resolve_timeout: 0.09
    x_max_len: 88

  pum:
    ellipsis: …
    fast_close: True
    kind_context:
      - " ["
      - "]"
    source_context:
      - "「"
      - "」"

    x_max_len: 66
    x_truncate_len: 12
    y_max_len: 16
    y_ratio: 0.3

  time_fmt: "%Y-%m-%d %H:%M"

keymap:
  bigger_preview: <c-k>
  eval_snips: null
  jump_to_mark: <c-h>
  manual_complete: <c-space>
  manual_complete_insertion_only: False
  pre_select: False
  recommended: True
  repeat: null

limits:
  completion_auto_timeout: 0.088
  completion_manual_timeout: 0.66

  download_retries: 6
  download_timeout: 66.0

  idle_timeout: 1.88
  tokenization_limit: 999

match:
  exact_matches: 2
  fuzzy_cutoff: 0.6
  look_ahead: 2
  max_results: 33
  unifying_chars:
    - "_"
    - "-"

weights:
  edit_distance: 1.5
  prefix_matches: 2.0
  proximity: 0.5
  recency: 1.0

xdg: False<|MERGE_RESOLUTION|>--- conflicted
+++ resolved
@@ -92,40 +92,6 @@
     enabled: True
     highlight_group: Comment
 
-<<<<<<< HEAD
-  pum:
-    fast_close: True
-
-    y_max_len: 16
-    y_ratio: 0.3
-
-    x_max_len: 66
-    x_truncate_len: 12
-
-    ellipsis: …
-    kind_context:
-      - " ["
-      - "]"
-    source_context:
-      - "「"
-      - "」"
-
-  preview:
-    enabled: true
-    x_max_len: 88
-    resolve_timeout: 0.09
-    border: rounded
-    positions:
-      north: 1
-      south: 2
-      west: 3
-      east: 4
-
-  time_fmt: "%Y-%m-%d %H:%M"
-  mark_highlight_group: Pmenu
-
-=======
->>>>>>> bc551bdd
   icons:
     aliases:
       Conditional: Keyword
@@ -174,6 +140,7 @@
 
   preview:
     border: rounded
+    enabled: true
     positions:
       east: 4
       north: 1
